package com.microsoft.azure.storage;

import com.microsoft.azure.storage.blob.*;
import com.microsoft.azure.storage.models.*;
import com.microsoft.rest.v2.RestResponse;
import com.microsoft.rest.v2.http.*;
import com.microsoft.rest.v2.policy.RequestPolicy;
import com.microsoft.rest.v2.policy.RequestPolicyFactory;
import com.microsoft.rest.v2.policy.RequestPolicyOptions;
<<<<<<< HEAD
import com.microsoft.rest.v2.util.FlowableUtil;
import io.reactivex.functions.Action;
import io.reactivex.functions.Consumer;
=======
>>>>>>> 60af18bc
import org.joda.time.DateTime;
import org.joda.time.format.DateTimeFormat;
import org.joda.time.format.DateTimeFormatter;
import org.junit.Assert;
import org.junit.Test;
import io.reactivex.Single;

import java.io.ByteArrayInputStream;
import java.io.IOException;
import java.io.InputStream;
import java.net.InetSocketAddress;
import java.net.Proxy;
import java.security.InvalidKeyException;
import java.text.DateFormat;
import java.text.SimpleDateFormat;
import java.util.*;
import java.util.concurrent.TimeUnit;
import java.util.logging.Level;
import java.util.logging.Logger;

import static org.junit.Assert.assertArrayEquals;


public class BlobStorageAPITests {

    @Test
    public void TestPutBlobBasic() throws IOException, InvalidKeyException, InterruptedException {
        /**
         * This library uses the Azure Rest Pipeline to make its requests. Details on this pipline can be found here:
         * https://github.com/Azure/azure-pipeline-go/blob/master/pipeline/doc.go All references to HttpPipeline and
         * the like refer to this structure.
         * This library uses Microsoft AutoRest to generate the protocol layer off of the Swagger API spec of the
         * blob service. All files in the implementation and models folders as well as the Interfaces in the root
         * directory are auto-generated using this tool.
         * This library's paradigm is centered around the URL object. A URL is constructed to a resource, such as
         * BlobURL. This is solely a reference to a location; the existence of a BlobURL does not indicate the existence
         * of a blob or hold any state related to the blob. The URL objects define methods for all operations related
         * to that resource (or will eventually; some are not supported in the library yet).
         * Several structures are defined on top of the auto-generated protocol layer to logically group items or
         * concepts relevant to a given operation or resource. This both reduces the length of the parameter list
         * and provides some coherency and relationship of ideas to aid the developer, improving efficiency and
         * discoverability.
         * In this sample test, we demonstrate the use of all APIs that are currently implemented. They have been tested
         * to work in these cases, but they have not been thoroughly tested. More advanced operations performed by
         * specifying or modifying calls in this test are not guaranteed to work. APIs not shown here are not guaranteed
         * to work. Any reports on bugs found will be welcomed and addressed.
         */


        // Creating a pipeline requires a credentials and a structure of pipline options to customize the behavior.
        // Credentials may be SharedKey as shown here or Anonymous as shown below.
        SharedKeyCredentials creds = new SharedKeyCredentials("account", "key");

        // Pipeline options allow for customization of the behavior of the HttpPipeline. Here we show adding a logger
        // and specifying options for logging, enabling telemetry, and enabling Fiddler.
        HttpPipelineLogger logger = new HttpPipelineLogger() {
            @Override
            public HttpPipelineLogLevel minimumLogLevel() {
                return HttpPipelineLogLevel.INFO;
            }

            @Override
            public void log(HttpPipelineLogLevel logLevel, String s, Object... objects) {
                if (logLevel == HttpPipelineLogLevel.INFO) {
                    Logger.getGlobal().info(String.format(s, objects));
                } else if (logLevel == HttpPipelineLogLevel.WARNING) {
                    Logger.getGlobal().warning(String.format(s, objects));
                } else if (logLevel == HttpPipelineLogLevel.ERROR) {
                    Logger.getGlobal().severe(String.format(s, objects));
                }
            }
        };
        LoggingOptions loggingOptions = new LoggingOptions(Level.INFO);

        // This will enable interaction with Fiddler.
        HttpClient.Configuration configuration = new HttpClient.Configuration(
                new Proxy(Proxy.Type.HTTP, new InetSocketAddress("localhost", 8888)));
        TelemetryOptions telemetryOptions = new TelemetryOptions();
        PipelineOptions pop = new PipelineOptions();
        pop.telemetryOptions = telemetryOptions;
        pop.client = HttpClient.createDefault(configuration);
        pop.logger = logger;
        pop.loggingOptions = loggingOptions;
        HttpPipeline pipeline = StorageURL.CreatePipeline(creds, pop);

        // Create a reference to the service.
        ServiceURL su = new ServiceURL("http://xclientdev2.blob.core.windows.net", pipeline);

        // Create a reference to a container.
        String containerName = "javatestcontainer" + System.currentTimeMillis();
        ContainerURL cu = su.createContainerURL(containerName);

        // Create a reference to a blob.
        BlockBlobURL bu = cu.createBlockBlobURL("javatestblob");
        try {
<<<<<<< HEAD
            bu.putBlobAsync(AsyncInputStream.create(new byte[]{0, 0, 0}),
                    new BlobHttpHeaders(null, null, null, null, null, null),
                    new Metadata(),
                    new BlobAccessConditions(new HttpAccessConditions(null, null, new ETag(""), new ETag("")),
                            new LeaseAccessConditions(""), null, null)).blockingGet();
            RestResponse<ServiceListContainersHeaders, ListContainersResponse> resp = su.listConatinersAsync("java", null, null,
                    null, null).blockingGet();
            List<Container> containerList = resp.body().containers();
            Assert.assertEquals(1, containerList.size());
            Assert.assertEquals(containerList.get(0).name(), containerName);
            AsyncInputStream data = bu.getBlobAsync(new BlobRange(new Long(0), new Long(3)), null, false, null).blockingGet().body();
            byte[] dataByte = FlowableUtil.collectBytes(data.content()).blockingGet();
=======
            // Note: Calls to blockingGet force the call to be synchronous. This whole test is synchronous.
            // APIs will typically return a RestResponse<*HeadersType*, *BodyType*>. It is therefore possible to
            // retrieve the headers and the body of every request. If there is no body in the request, the body type
            // will be void.

            // Create the container.
            cu.createAsync(null, null, PublicAccessType.BLOB).blockingGet();

            // List the containers in the account.
            RestResponse<ServiceListContainersHeaders, ListContainersResponse> resp = su.listConatinersAsync(
                    "java", null, null,null, null).blockingGet();
            List<Container> containerList = resp.body().containers();
            Assert.assertEquals(1, containerList.size());
            Assert.assertEquals(containerList.get(0).name(), containerName);

            // Create the blob with a single put. See below for the putBlock(List) scenario.
            bu.putBlobAsync(new byte[]{0, 0, 0}, null, null, null).blockingGet();

            // Download the blob contents.
            InputStream data = bu.getBlobAsync(new BlobRange(new Long(0), new Long(3)),
                    null, false, null).blockingGet().body();
            byte[] dataByte = new byte[3];
            data.read(dataByte, 0, 3);
>>>>>>> 60af18bc
            assertArrayEquals(dataByte, new byte[]{0, 0, 0});

            // Set and retrieve the blob properties. Metadata is not yet supported.
            BlobHttpHeaders headers = new BlobHttpHeaders("myControl", "myDisposition",
                    "myContentEncoding", "myLanguage", null, "myType");
            Metadata metadata = new Metadata();
            metadata.put("foo", "bar");
            bu.setPropertiesAsync(headers, null, null).blockingGet();
            BlobsGetPropertiesHeaders receivedHeaders = bu.getPropertiesAndMetadataAsync(
                    null, null).blockingGet().headers();
            Assert.assertEquals(headers.getCacheControl(), receivedHeaders.cacheControl());
            Assert.assertEquals(headers.getContentDisposition(), receivedHeaders.contentDisposition());
            Assert.assertEquals(headers.getContentEncoding(), receivedHeaders.contentEncoding());
            Assert.assertEquals(headers.getContentLanguage(), receivedHeaders.contentLanguage());
            Assert.assertEquals(headers.getContentType(), receivedHeaders.contentType());

            // Create a snapshot of the blob and pull the snapshot ID out of the headers.
            String snapshot = bu.createSnapshotAsync(null, null, null).blockingGet()
                    .headers().snapshot();

            // Create a reference to the snapshot.
            BlockBlobURL buSnapshot = bu.withSnapshot(snapshot);

            // Download the contents of the snapshot.
            data = buSnapshot.getBlobAsync(new BlobRange(new Long(0), new Long(3)),
                    null, false, null).blockingGet().body();
            data.read(dataByte, 0, 3);
            assertArrayEquals(dataByte, new byte[]{0,0,0});

            // Create a reference to another blob and copy the first blob into this location.
            BlockBlobURL bu2 = cu.createBlockBlobURL("javablob2");
            bu2.startCopyAsync(bu.toString(), null, null, null,
                    null).blockingGet();

            // Simple delay to wait for the copy. Inefficient buf effective. A better method would be to periodically
            // poll the blob.
            TimeUnit.SECONDS.sleep(5);
            receivedHeaders = bu2.getPropertiesAndMetadataAsync(null, null).blockingGet()
                    .headers();
            Assert.assertEquals(headers.getContentType(), receivedHeaders.contentType());

            // Create a reference to a new blob to upload blocks. Upload a single block.
            BlockBlobURL bu3 = cu.createBlockBlobURL("javablob3");
<<<<<<< HEAD
            bu3.putBlockAsync("0000", AsyncInputStream.create(new byte[]{0,0,0}), null).blockingGet();
            BlockList blockList = bu3.getBlockListAsync(BlockListType.ALL, null).blockingGet().body();
=======
            bu3.putBlockAsync("0000", new byte[]{0,0,0}, null).blockingGet();

            // Get the list of blocks on this blob.
            BlockList blockList = bu3.getBlockListAsync(BlockListType.ALL, null)
                    .blockingGet().body();
>>>>>>> 60af18bc
            Assert.assertEquals("0000", blockList.uncommittedBlocks().get(0).name());

            // Get a list of blobs in the container including copies, snapshots, and uncommitted blobs.
            List<Blob> blobs = cu.listBlobsAsync(null,
                    new ListBlobsOptions(new BlobListingDetails(
                            true, false, true, true),
                            null, null, null)).blockingGet().body().blobs().blob();
            Assert.assertEquals(4, blobs.size());

            // Commit the list of blocks.
            ArrayList<String> blockListNames = new ArrayList<String>();
            blockListNames.add("0000");
<<<<<<< HEAD
            bu3.putBlockListAsync(blockListNames, null, null, null).blockingGet();
            data = bu3.getBlobAsync(new BlobRange(new Long(0), new Long(3)), null, false, null).blockingGet().body();
            dataByte = FlowableUtil.collectBytes(data.content()).blockingGet();
=======
            bu3.putBlockListAsync(blockListNames, null, null, null)
                    .blockingGet();
            data = bu3.getBlobAsync(new BlobRange(new Long(0), new Long(3)),
                    null, false, null).blockingGet().body();
            data.read(dataByte, 0, 3);
>>>>>>> 60af18bc
            assertArrayEquals(dataByte, new byte[]{0,0,0});

            // SAS -----------------------------
            // Create new anonymous credentials for the pipeline. This will do a no-op on authorization and thereby not
            // set the Authorization header as is required for SAS.
            AnonymousCredentials creds2 = new AnonymousCredentials();
            pipeline = StorageURL.CreatePipeline(creds2, pop);

            // Create an EnumSet of permissions for the resource. This can also be done inline as shown below for
            // the service and resourceType.
            EnumSet<AccountSASPermission> permissions = EnumSet.of(
                    AccountSASPermission.READ, AccountSASPermission.WRITE);

            // Construct the SAS values object.
            AccountSAS sas = new AccountSAS("2016-05-31", SASProtocol.HTTPS_HTTP, null,
                    DateTime.now().plusDays(1).toDate(), permissions, null,
                    EnumSet.of(AccountSASService.BLOB), EnumSet.of(AccountSASResourceType.OBJECT));

            // Construct a BlobURLParts object with all the consituent pieces of a reference to the blob.
            // Use the above SAS object to generate the query parameters to pass for that parameter.
            BlobURLParts parts = new BlobURLParts("http", "xclientdev2.blob.core.windows.net",
                    containerName, "javablob", null, sas.GenerateSASQueryParameters(creds),
                    null );

            // Call toURL on the parts to get a string representation of the URL. This, along with the pipeline,
            // are used to create a new BlobURL object.
            BlockBlobURL sasBlob = new BlockBlobURL(parts.toURL(), pipeline);
            System.out.println(parts.toURL());
            sasBlob.putBlockAsync("0001", new byte[]{1,1,1}, null).blockingGet();
            blockList = sasBlob.getBlockListAsync(BlockListType.ALL, null).blockingGet().body();
            Assert.assertEquals("0001", blockList.uncommittedBlocks().get(0).name());

            //TODO: Can only use container SAS Permissions?
            ServiceSAS serviceSAS = new ServiceSAS("2016-05-31", SASProtocol.HTTPS_HTTP, DateTime.now().minusDays(1).toDate(),
                    DateTime.now().plusDays(1).toDate(), EnumSet.of(ContainerSASPermission.READ, ContainerSASPermission.WRITE),
                    null, containerName, "javablob", null, null,
                    null, null, null, null);
            parts = new BlobURLParts("http", "xclientdev2.blob.core.windows.net",
                    containerName, "javablob", null, serviceSAS.GenerateSASQueryParameters(creds), null);
            BlockBlobURL serviceSasBlob = new BlockBlobURL(parts.toURL(), pipeline);
            blockList = serviceSasBlob.getBlockListAsync(BlockListType.UNCOMMITTED, null).blockingGet().body();
            Assert.assertEquals("0001", blockList.uncommittedBlocks().get(0).name());

        }
        finally {
            bu.deleteAsync(DeleteSnapshotsOptionType.INCLUDE, null, null).blockingGet();
            cu.deleteAsync(null, null).blockingGet();
        }
    }

}<|MERGE_RESOLUTION|>--- conflicted
+++ resolved
@@ -7,12 +7,9 @@
 import com.microsoft.rest.v2.policy.RequestPolicy;
 import com.microsoft.rest.v2.policy.RequestPolicyFactory;
 import com.microsoft.rest.v2.policy.RequestPolicyOptions;
-<<<<<<< HEAD
 import com.microsoft.rest.v2.util.FlowableUtil;
 import io.reactivex.functions.Action;
 import io.reactivex.functions.Consumer;
-=======
->>>>>>> 60af18bc
 import org.joda.time.DateTime;
 import org.joda.time.format.DateTimeFormat;
 import org.joda.time.format.DateTimeFormatter;
@@ -108,20 +105,6 @@
         // Create a reference to a blob.
         BlockBlobURL bu = cu.createBlockBlobURL("javatestblob");
         try {
-<<<<<<< HEAD
-            bu.putBlobAsync(AsyncInputStream.create(new byte[]{0, 0, 0}),
-                    new BlobHttpHeaders(null, null, null, null, null, null),
-                    new Metadata(),
-                    new BlobAccessConditions(new HttpAccessConditions(null, null, new ETag(""), new ETag("")),
-                            new LeaseAccessConditions(""), null, null)).blockingGet();
-            RestResponse<ServiceListContainersHeaders, ListContainersResponse> resp = su.listConatinersAsync("java", null, null,
-                    null, null).blockingGet();
-            List<Container> containerList = resp.body().containers();
-            Assert.assertEquals(1, containerList.size());
-            Assert.assertEquals(containerList.get(0).name(), containerName);
-            AsyncInputStream data = bu.getBlobAsync(new BlobRange(new Long(0), new Long(3)), null, false, null).blockingGet().body();
-            byte[] dataByte = FlowableUtil.collectBytes(data.content()).blockingGet();
-=======
             // Note: Calls to blockingGet force the call to be synchronous. This whole test is synchronous.
             // APIs will typically return a RestResponse<*HeadersType*, *BodyType*>. It is therefore possible to
             // retrieve the headers and the body of every request. If there is no body in the request, the body type
@@ -138,14 +121,12 @@
             Assert.assertEquals(containerList.get(0).name(), containerName);
 
             // Create the blob with a single put. See below for the putBlock(List) scenario.
-            bu.putBlobAsync(new byte[]{0, 0, 0}, null, null, null).blockingGet();
+            bu.putBlobAsync(AsyncInputStream.create(new byte[]{0, 0, 0}), null, null, null).blockingGet();
 
             // Download the blob contents.
-            InputStream data = bu.getBlobAsync(new BlobRange(new Long(0), new Long(3)),
+            AsyncInputStream data = bu.getBlobAsync(new BlobRange(new Long(0), new Long(3)),
                     null, false, null).blockingGet().body();
-            byte[] dataByte = new byte[3];
-            data.read(dataByte, 0, 3);
->>>>>>> 60af18bc
+            byte[] dataByte = FlowableUtil.collectBytes(data.content()).blockingGet();
             assertArrayEquals(dataByte, new byte[]{0, 0, 0});
 
             // Set and retrieve the blob properties. Metadata is not yet supported.
@@ -172,7 +153,7 @@
             // Download the contents of the snapshot.
             data = buSnapshot.getBlobAsync(new BlobRange(new Long(0), new Long(3)),
                     null, false, null).blockingGet().body();
-            data.read(dataByte, 0, 3);
+            dataByte = FlowableUtil.collectBytes(data.content()).blockingGet();
             assertArrayEquals(dataByte, new byte[]{0,0,0});
 
             // Create a reference to another blob and copy the first blob into this location.
@@ -189,16 +170,11 @@
 
             // Create a reference to a new blob to upload blocks. Upload a single block.
             BlockBlobURL bu3 = cu.createBlockBlobURL("javablob3");
-<<<<<<< HEAD
             bu3.putBlockAsync("0000", AsyncInputStream.create(new byte[]{0,0,0}), null).blockingGet();
-            BlockList blockList = bu3.getBlockListAsync(BlockListType.ALL, null).blockingGet().body();
-=======
-            bu3.putBlockAsync("0000", new byte[]{0,0,0}, null).blockingGet();
 
             // Get the list of blocks on this blob.
             BlockList blockList = bu3.getBlockListAsync(BlockListType.ALL, null)
                     .blockingGet().body();
->>>>>>> 60af18bc
             Assert.assertEquals("0000", blockList.uncommittedBlocks().get(0).name());
 
             // Get a list of blobs in the container including copies, snapshots, and uncommitted blobs.
@@ -211,17 +187,11 @@
             // Commit the list of blocks.
             ArrayList<String> blockListNames = new ArrayList<String>();
             blockListNames.add("0000");
-<<<<<<< HEAD
-            bu3.putBlockListAsync(blockListNames, null, null, null).blockingGet();
-            data = bu3.getBlobAsync(new BlobRange(new Long(0), new Long(3)), null, false, null).blockingGet().body();
-            dataByte = FlowableUtil.collectBytes(data.content()).blockingGet();
-=======
             bu3.putBlockListAsync(blockListNames, null, null, null)
                     .blockingGet();
             data = bu3.getBlobAsync(new BlobRange(new Long(0), new Long(3)),
                     null, false, null).blockingGet().body();
-            data.read(dataByte, 0, 3);
->>>>>>> 60af18bc
+            dataByte = FlowableUtil.collectBytes(data.content()).blockingGet();
             assertArrayEquals(dataByte, new byte[]{0,0,0});
 
             // SAS -----------------------------
@@ -250,7 +220,7 @@
             // are used to create a new BlobURL object.
             BlockBlobURL sasBlob = new BlockBlobURL(parts.toURL(), pipeline);
             System.out.println(parts.toURL());
-            sasBlob.putBlockAsync("0001", new byte[]{1,1,1}, null).blockingGet();
+            sasBlob.putBlockAsync("0001", AsyncInputStream.create(new byte[]{1,1,1}), null).blockingGet();
             blockList = sasBlob.getBlockListAsync(BlockListType.ALL, null).blockingGet().body();
             Assert.assertEquals("0001", blockList.uncommittedBlocks().get(0).name());
 
